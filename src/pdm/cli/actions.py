--- conflicted
+++ resolved
@@ -469,55 +469,6 @@
         )
 
 
-<<<<<<< HEAD
-=======
-def do_list(
-    project: Project,
-    graph: bool = False,
-    reverse: bool = False,
-    freeze: bool = False,
-    json: bool = False,
-) -> None:
-    """Display a list of packages installed in the local packages directory."""
-    from pdm.cli.utils import build_dependency_graph, show_dependency_graph
-
-    check_project_file(project)
-    working_set = project.environment.get_working_set()
-    if graph:
-        dep_graph = build_dependency_graph(
-            working_set, project.environment.marker_environment
-        )
-        show_dependency_graph(project, dep_graph, reverse=reverse, json=json)
-    else:
-        if reverse:
-            raise PdmUsageError("--reverse must be used with --graph")
-        if json:
-            raise PdmUsageError("--json must be used with --graph")
-        if freeze:
-            reqs = sorted(
-                (
-                    Requirement.from_dist(dist)
-                    .as_line()
-                    .replace(
-                        "${PROJECT_ROOT}",
-                        project.root.absolute().as_posix().lstrip("/"),
-                    )
-                    for dist in sorted(
-                        working_set.values(), key=lambda d: d.metadata["Name"]
-                    )
-                ),
-                key=lambda x: x.lower(),
-            )
-            project.core.ui.echo("\n".join(reqs))
-            return
-        rows = [
-            (f"[req]{k}[/]", f"[warning]{v.version}[/]", get_dist_location(v))
-            for k, v in sorted(working_set.items())
-        ]
-        project.core.ui.display_columns(rows, ["Package", "Version", "Location"])
-
-
->>>>>>> 09a97e50
 def do_build(
     project: Project,
     sdist: bool = True,
