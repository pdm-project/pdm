--- conflicted
+++ resolved
@@ -56,15 +56,11 @@
             command, filename = "source", "activate"
         activate_script = venv.interpreter.with_name(filename)
         if activate_script.exists():
-<<<<<<< HEAD
             if platform.system() == "Windows":
-                return f"{shlex.quote(str(activate_script))}"
-            return f"{command} {shlex.quote(str(activate_script))}"
-=======
+                return f"{self.quote(str(activate_script), shell)}"
             return f"{command} {self.quote(str(activate_script), shell)}"
->>>>>>> a86a6562
         # Conda backed virtualenvs don't have activate scripts
-        return f"conda activate {shlex.quote(str(venv.root))}"
+        return f"conda activate {self.quote(str(venv.root), shell)}"
 
     @staticmethod
     def quote(command: str, shell: str) -> str:
