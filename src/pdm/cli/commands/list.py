--- conflicted
+++ resolved
@@ -93,7 +93,6 @@
             for r in project.get_dependencies(g).values():
                 name_to_groups[r.name].add(g)
 
-<<<<<<< HEAD
         # Set up `--include` and `--exclude` dep groups.
         # Include everything by default (*) then exclude after.
         # Check to make sure that only valid dep group names are given.
@@ -106,8 +105,6 @@
             raise PdmUsageError(f"--exclude groups names must be selected from: {valid_groups}")
         selected_groups = set(g for g in include if g not in exclude)
 
-=======
->>>>>>> cf05eb46
         # Requirements as importtools distributions (eg packages).
         # Resolve all the requirements. Map the candidates to distributions.
         if options.resolve:
@@ -139,19 +136,10 @@
             self.handle_list(packages, name_to_groups, project, options)
             # self.handle_list(packages, name_to_groups, selected_groups, project, options)
 
-<<<<<<< HEAD
     def handle_graph(self,
                      packages: Dict[str, Distribution],
                      project: Project,
                      options: argparse.Namespace) -> None:
-=======
-    def handle_graph(
-        self,
-        packages: Dict[str, Distribution],
-        project: Project,
-        options: argparse.Namespace,
-    ) -> None:
->>>>>>> cf05eb46
         if options.csv:
             raise PdmUsageError("--csv cannot be used with --graph")
         if options.markdown:
@@ -162,7 +150,6 @@
         dep_graph = build_dependency_graph(
             packages, project.environment.marker_environment
         )
-<<<<<<< HEAD
         show_dependency_graph(project, dep_graph, reverse=options.reverse, json=options.json)
     
     def handle_list(self,
@@ -171,19 +158,6 @@
                     # selected_groups: Set[str],
                     project: Project,
                     options: argparse.Namespace) -> None:
-=======
-        show_dependency_graph(
-            project, dep_graph, reverse=options.reverse, json=options.json
-        )
-
-    def handle_list(
-        self,
-        packages: Dict[str, Distribution],
-        name_to_groups: Dict[str, Set[str]],
-        project: Project,
-        options: argparse.Namespace,
-    ) -> None:
->>>>>>> cf05eb46
         if options.reverse:
             raise PdmUsageError("--reverse cannot be used without --graph")
 
@@ -196,40 +170,10 @@
                 f"--fields must specify one or more of: {Listable.KEYS}"
             )
 
-<<<<<<< HEAD
         # Wrap each distribution with a Listable (and a groups pairing) to make it easier
         # to filter on later.
         group_of = lambda d: name_to_groups.get(d.metadata["Name"], set(("sub", )))
         records = [Listable(d, group_of(d)) for d in packages.values()]
-=======
-        # Set up `--include` and `--exclude` dep groups.
-        # Include everything by default (*) then exclude after.
-        # Check to make sure that only valid dep group names are given.
-        valid_groups = [g for g in project.iter_groups()] + ["sub"]
-        include = parse_comma_separated_string(
-            options.include, lowercase=False, asterisk_values=valid_groups
-        )
-        if not all(g in valid_groups for g in include):
-            raise PdmUsageError(
-                f"--include groups names must be selected from: {valid_groups}"
-            )
-        exclude = parse_comma_separated_string(options.exclude, lowercase=False)
-        if exclude and not all(g in valid_groups for g in exclude):
-            raise PdmUsageError(
-                f"--exclude groups names must be selected from: {valid_groups}"
-            )
-        enabled_groups = set(g for g in include if g not in exclude)
-
-        # Create a list of all the records we want to list (include / excluded
-        # is applied here).  Each distribution is wrapped to make it esaier to
-        # filter and sort on.
-        records = []
-        group_of = lambda d: name_to_groups.get(d.metadata["Name"], set(("sub",)))
-        for dist in packages.values():
-            groups = group_of(dist)
-            if any(g in enabled_groups for g in groups):
-                records.append(Listable(dist, groups))
->>>>>>> cf05eb46
 
         # Order based on a field key.
         if options.sort:
