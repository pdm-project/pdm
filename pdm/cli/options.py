import argparse
from typing import Any

<<<<<<< HEAD
import click

from pdm import termui
from pdm.cli.utils import PdmParser
from pdm.project import Project

=======
>>>>>>> 8cb22f33

class Option:
    """A reusable option object which delegates all arguments
    to parser.add_argument().
    """

    def __init__(self, *args: Any, **kwargs: Any) -> None:
        self.args = args
        self.kwargs = kwargs

    def add_to_parser(self, parser: argparse.ArgumentParser) -> None:
        parser.add_argument(*self.args, **self.kwargs)

    def add_to_group(self, group: argparse._ArgumentGroup) -> None:
        group.add_argument(*self.args, **self.kwargs)


class ArgumentGroup:
    """A reusable argument group object which can call `add_argument()`
    to add more arguments. And itself will be registered to the parser later.
    """

    def __init__(
        self,
        name: str = None,
        parser: argparse.ArgumentParser = None,
        is_mutually_exclusive: bool = False,
        required: bool = None,
    ) -> None:
        self.name = name
        self.options = []
        self.parser = parser
        self.required = required
        self.is_mutually_exclusive = is_mutually_exclusive
        self.argument_group = None

    def add_argument(self, *args: Any, **kwargs: Any) -> None:
        self.options.append(Option(*args, **kwargs))

    def add_to_parser(self, parser: PdmParser) -> None:
        if self.is_mutually_exclusive:
            group = parser.add_mutually_exclusive_group(required=self.required)
        else:
            group = parser.add_argument_group(self.name)
        for option in self.options:
            option.add_to_group(group)
        self.argument_group = group
        self.parser = parser

    def add_to_group(self, group: argparse._ArgumentGroup) -> None:
        self.add_to_parser(group)


verbose_option = Option(
    "-v",
    "--verbose",
    action="count",
    default=0,
    help="-v for detailed output and -vv for more detailed",
)


dry_run_option = Option(
    "--dry-run",
    action="store_true",
    default=False,
    help="Only prints actions without actually running them",
)


pep582_option = Option(
    "--pep582",
    const="AUTO",
    metavar="SHELL",
    nargs="?",
    help="Print the command line to be eval'd by the shell",
)

sections_group = ArgumentGroup()
sections_group.add_argument(
    "-s",
    "--section",
    dest="sections",
    metavar="SECTION",
    action="append",
    help="Specify section(s) to include",
    default=[],
)
sections_group.add_argument(
    "-d",
    "--dev",
    default=False,
    action="store_true",
    help="Include dev dependencies",
)
sections_group.add_argument(
    "--no-default",
    dest="default",
    action="store_false",
    default=True,
    help="Don't include dependencies from default seciton",
)


save_strategy_group = ArgumentGroup("save_strategy", is_mutually_exclusive=True)
save_strategy_group.add_argument(
    "--save-compatible",
    action="store_const",
    dest="save_strategy",
    const="compatible",
    help="Save compatible version specifiers",
)
save_strategy_group.add_argument(
    "--save-wildcard",
    action="store_const",
    dest="save_strategy",
    const="wildcard",
    help="Save wildcard version specifiers",
)
save_strategy_group.add_argument(
    "--save-exact",
    action="store_const",
    dest="save_strategy",
    const="exact",
    help="Save exact version specifiers",
)

update_strategy_group = ArgumentGroup("update_strategy", is_mutually_exclusive=True)
update_strategy_group.add_argument(
    "--update-reuse",
    action="store_const",
    dest="update_strategy",
    const="reuse",
    help="Reuse pinned versions already present in lock file if possible",
)
update_strategy_group.add_argument(
    "--update-eager",
    action="store_const",
    dest="update_strategy",
    const="eager",
    help="Try to update the packages and their dependencies recursively",
)

project_option = Option(
    "-p",
    "--project",
    dest="project_path",
    help="Specify another path as the project root, "
    "which changes the base of pyproject.toml and __pypackages__",
)


<<<<<<< HEAD
def deprecate_global_option(value: str) -> Project:
    if value:
        click.echo(
            termui.red(
                "DEPRECATION: -g/--global with argument is deprecated and will be "
                "removed in v1.5.0, please use '-gp <PROJECT_PATH>' instead."
            ),
            err=True,
        )
    return Project.create_global(value)


=======
>>>>>>> 8cb22f33
global_option = Option(
    "-g",
    "--global",
    dest="global_project",
    action="store_true",
    help="Use the global project, supply the project root with `-p` option.",
)

clean_group = ArgumentGroup("clean", is_mutually_exclusive=True)
clean_group.add_argument("--clean", action="store_true", help="clean unused packages")
clean_group.add_argument(
    "--no-clean", action="store_false", help="don't clean unused packages"
)

sync_group = ArgumentGroup("sync", is_mutually_exclusive=True)
sync_group.add_argument("--sync", action="store_true", help="sync packages")
sync_group.add_argument("--no-sync", action="store_false", help="don't sync packages")

packages_group = ArgumentGroup("packages")
packages_group.add_argument(
    "-e",
    "--editable",
    dest="editables",
    action="append",
    help="Specify editable packages",
    default=[],
)
packages_group.add_argument("packages", nargs="*", help="Specify packages")

ignore_python_option = Option(
    "-I",
    "--ignore-python",
    action="store_true",
    help="Ignore the Python path saved in the pdm.toml config",
)<|MERGE_RESOLUTION|>--- conflicted
+++ resolved
@@ -1,15 +1,8 @@
 import argparse
 from typing import Any
 
-<<<<<<< HEAD
-import click
+from pdm.cli.utils import PdmParser
 
-from pdm import termui
-from pdm.cli.utils import PdmParser
-from pdm.project import Project
-
-=======
->>>>>>> 8cb22f33
 
 class Option:
     """A reusable option object which delegates all arguments
@@ -162,21 +155,6 @@
 )
 
 
-<<<<<<< HEAD
-def deprecate_global_option(value: str) -> Project:
-    if value:
-        click.echo(
-            termui.red(
-                "DEPRECATION: -g/--global with argument is deprecated and will be "
-                "removed in v1.5.0, please use '-gp <PROJECT_PATH>' instead."
-            ),
-            err=True,
-        )
-    return Project.create_global(value)
-
-
-=======
->>>>>>> 8cb22f33
 global_option = Option(
     "-g",
     "--global",
